--- conflicted
+++ resolved
@@ -34,11 +34,7 @@
 from starlette.templating import Jinja2Templates
 from starlette_cramjam.middleware import CompressionMiddleware
 
-<<<<<<< HEAD
-from . import auth, config, extension
-=======
-from . import config, extension, logs
->>>>>>> 481efa56
+from . import auth, config, extension, logs
 
 try:
     from importlib.resources import files as resources_files  # type: ignore
@@ -50,10 +46,7 @@
 templates = Jinja2Templates(directory=str(resources_files(__package__) / "templates"))  # type: ignore
 
 api_settings = config.ApiSettings()
-<<<<<<< HEAD
 auth_settings = auth.AuthSettings()
-=======
->>>>>>> 481efa56
 settings = Settings(enable_response_models=True)
 
 # Logs
