"""eoAPI Raster application."""

import logging
import re
from contextlib import asynccontextmanager
from typing import Dict

import jinja2
import pystac
from fastapi import Depends, FastAPI, Query
from psycopg import OperationalError
from psycopg.rows import dict_row
from psycopg_pool import PoolTimeout
from starlette.middleware.cors import CORSMiddleware
from starlette.requests import Request
from starlette.responses import HTMLResponse
from starlette.templating import Jinja2Templates
from starlette_cramjam.middleware import CompressionMiddleware
from titiler.core.errors import DEFAULT_STATUS_CODES, add_exception_handlers
from titiler.core.factory import (
    AlgorithmFactory,
    ColorMapFactory,
    MultiBaseTilerFactory,
    TilerFactory,
    TMSFactory,
)
from titiler.core.middleware import CacheControlMiddleware
from titiler.extensions import cogViewerExtension
from titiler.mosaic.errors import MOSAIC_STATUS_CODES
from titiler.pgstac.db import close_db_connection, connect_to_db
from titiler.pgstac.dependencies import CollectionIdParams, ItemIdParams, SearchIdParams
from titiler.pgstac.extensions import searchInfoExtension
from titiler.pgstac.factory import (
    MosaicTilerFactory,
    add_search_list_route,
    add_search_register_route,
)
from titiler.pgstac.reader import PgSTACReader

from . import __version__ as eoapi_raster_version
<<<<<<< HEAD
from . import auth, config

logging.getLogger("botocore.credentials").disabled = True
logging.getLogger("botocore.utils").disabled = True
logging.getLogger("rio-tiler").setLevel(logging.ERROR)

settings = config.ApiSettings()
auth_settings = auth.AuthSettings()
=======
from . import config, logs

settings = config.ApiSettings()
>>>>>>> 481efa56

# Logs
logs.init_logging(
    debug=settings.debug,
    loggers={
        "botocore.credentials": {
            "level": "CRITICAL",
            "propagate": False,
        },
        "botocore.utils": {
            "level": "CRITICAL",
            "propagate": False,
        },
        "rio-tiler": {
            "level": "ERROR",
            "propagate": False,
        },
    },
)
logger = logging.getLogger(__name__)


logger.debug("Loading jinja2 templates...")
jinja2_env = jinja2.Environment(
    loader=jinja2.ChoiceLoader(
        [
            jinja2.PackageLoader(__package__, "templates"),
        ]
    )
)
templates = Jinja2Templates(env=jinja2_env)


@asynccontextmanager
async def lifespan(app: FastAPI):
    """FastAPI Lifespan."""
    logger.debug("Connecting to db...")
    await connect_to_db(app)
    logger.debug("Connected to db.")

    yield

    logger.debug("Closing db connections...")
    await close_db_connection(app)
    logger.debug("Closed db connection.")


app = FastAPI(
    title=settings.name,
    version=eoapi_raster_version,
    openapi_url="/api",
    docs_url="/api.html",
    root_path=settings.root_path,
    lifespan=lifespan,
    swagger_ui_init_oauth={
        "clientId": auth_settings.client_id,
        "usePkceWithAuthorizationCodeGrant": auth_settings.use_pkce,
    },
)
add_exception_handlers(app, DEFAULT_STATUS_CODES)
add_exception_handlers(app, MOSAIC_STATUS_CODES)

if settings.cors_origins:
    app.add_middleware(
        CORSMiddleware,
        allow_origins=settings.cors_origins,
        allow_credentials=True,
        allow_methods=settings.cors_methods,
        allow_headers=["*"],
    )

app.add_middleware(
    CacheControlMiddleware,
    cachecontrol=settings.cachecontrol,
    exclude_path={r"/healthz", r"/collections"},
)
app.add_middleware(
    CompressionMiddleware,
    exclude_mediatype={
        "image/jpeg",
        "image/jpg",
        "image/png",
        "image/jp2",
        "image/webp",
    },
)


###############################################################################
# `Secret` endpoint for mosaic builder. Do not need to be public (in the OpenAPI docs)
@app.get("/collections", include_in_schema=False)
async def list_collection(request: Request):
    """list collections."""
    with request.app.state.dbpool.connection() as conn:
        with conn.cursor(row_factory=dict_row) as cursor:
            cursor.execute("SELECT * FROM pgstac.all_collections();")
            r = cursor.fetchone()
            return r.get("all_collections", [])


###############################################################################
# STAC Search Endpoints
searches = MosaicTilerFactory(
    path_dependency=SearchIdParams,
    router_prefix="/searches/{search_id}",
    add_statistics=True,
    add_viewer=True,
    add_part=True,
    extensions=[
        searchInfoExtension(),
    ],
)
app.include_router(
    searches.router, tags=["STAC Search"], prefix="/searches/{search_id}"
)

add_search_register_route(
    app,
    prefix="/searches",
    tile_dependencies=[
        searches.layer_dependency,
        searches.dataset_dependency,
        searches.pixel_selection_dependency,
        searches.tile_dependency,
        searches.process_dependency,
        searches.rescale_dependency,
        searches.colormap_dependency,
        searches.render_dependency,
        searches.pgstac_dependency,
        searches.reader_dependency,
        searches.backend_dependency,
    ],
    tags=["STAC Search"],
)
add_search_list_route(app, prefix="/searches", tags=["STAC Search"])


@app.get("/searches/builder", response_class=HTMLResponse, tags=["STAC Search"])
async def virtual_mosaic_builder(request: Request):
    """Mosaic Builder Viewer."""
    base_url = str(request.base_url)
    return templates.TemplateResponse(
        name="mosaic-builder.html",
        context={
            "request": request,
            "register_endpoint": str(
                app.url_path_for("register_search").make_absolute_url(base_url=base_url)
            ),
            "collections_endpoint": str(
                app.url_path_for("list_collection").make_absolute_url(base_url=base_url)
            ),
        },
        media_type="text/html",
    )


###############################################################################
# STAC COLLECTION Endpoints
collection = MosaicTilerFactory(
    path_dependency=CollectionIdParams,
    router_prefix="/collections/{collection_id}",
    add_statistics=True,
    add_viewer=True,
    add_part=True,
    extensions=[
        searchInfoExtension(),
    ],
)
app.include_router(
    collection.router, tags=["STAC Collection"], prefix="/collections/{collection_id}"
)


###############################################################################
# STAC Item Endpoints
stac = MultiBaseTilerFactory(
    reader=PgSTACReader,
    path_dependency=ItemIdParams,
    router_prefix="/collections/{collection_id}/items/{item_id}",
    add_viewer=True,
)
app.include_router(
    stac.router,
    tags=["STAC Item"],
    prefix="/collections/{collection_id}/items/{item_id}",
)


@stac.router.get("/viewer", response_class=HTMLResponse)
def viewer(request: Request, item: pystac.Item = Depends(stac.path_dependency)):
    """STAC Viewer

    Simplified version of https://github.com/developmentseed/titiler/blob/main/src/titiler/extensions/titiler/extensions/templates/stac_viewer.html
    """
    return templates.TemplateResponse(
        name="stac-viewer.html",
        context={
            "request": request,
            "endpoint": request.url.path.replace("/viewer", ""),
        },
        media_type="text/html",
    )


app.include_router(
    stac.router,
    tags=["STAC Item"],
    prefix="/collections/{collection_id}/items/{item_id}",
)


###############################################################################
# COG Endpoints
cog = TilerFactory(
    router_prefix="/cog",
    extensions=[
        cogViewerExtension(),
    ],
)

app.include_router(cog.router, prefix="/cog", tags=["Cloud Optimized GeoTIFF"])

###############################################################################
# Tiling Schemes Endpoints
tms = TMSFactory()
app.include_router(tms.router, tags=["Tiling Schemes"])

###############################################################################
# Algorithms Endpoints
algorithms = AlgorithmFactory()
app.include_router(algorithms.router, tags=["Algorithms"])

###############################################################################
# Colormaps endpoints
cmaps = ColorMapFactory()
app.include_router(
    cmaps.router,
    tags=["ColorMaps"],
)


###############################################################################
# Health Check Endpoint
@app.get("/healthz", description="Health Check", tags=["Health Check"])
def ping(
    timeout: int = Query(
        1, description="Timeout getting SQL connection from the pool."
    ),
) -> Dict:
    """Health check."""
    try:
        with app.state.dbpool.connection(timeout) as conn:
            with conn.cursor() as cursor:
                cursor.execute("SELECT version from pgstac.migrations;")
                version = cursor.fetchone()
        return {"database_online": True, "pgstac_version": version}
    except (OperationalError, PoolTimeout):
        return {"database_online": False}


###############################################################################
# Landing page Endpoint
@app.get(
    "/",
    response_class=HTMLResponse,
    tags=["Landing"],
)
def landing(request: Request):
    """Get landing page."""
    data = {
        "title": settings.name or "eoAPI-raster",
        "links": [
            {
                "title": "Landing page",
                "href": str(request.url_for("landing")),
                "type": "text/html",
                "rel": "self",
            },
            {
                "title": "the API definition (JSON)",
                "href": str(request.url_for("openapi")),
                "type": "application/vnd.oai.openapi+json;version=3.0",
                "rel": "service-desc",
            },
            {
                "title": "the API documentation",
                "href": str(request.url_for("swagger_ui_html")),
                "type": "text/html",
                "rel": "service-doc",
            },
            {
                "title": "eoAPI Virtual Mosaic list (JSON)",
                "href": str(app.url_path_for("list_searches")),
                "type": "application/json",
                "rel": "data",
            },
            {
                "title": "eoAPI Virtual Mosaic builder",
                "href": str(app.url_path_for("virtual_mosaic_builder")),
                "type": "text/html",
                "rel": "data",
            },
            {
                "title": "eoAPI Virtual Mosaic viewer (template URL)",
                "href": str(app.url_path_for("map_viewer", search_id="{search_id}")),
                "type": "text/html",
                "rel": "data",
                "templated": True,
            },
            {
                "title": "eoAPI Collection viewer (template URL)",
                "href": str(
                    app.url_path_for("map_viewer", collection_id="{collection_id}")
                ),
                "type": "text/html",
                "rel": "data",
                "templated": True,
            },
            {
                "title": "eoAPI Item viewer (template URL)",
                "href": str(
                    app.url_path_for(
                        "map_viewer",
                        collection_id="{collection_id}",
                        item_id="{item_id}",
                    )
                ),
                "type": "text/html",
                "rel": "data",
                "templated": True,
            },
        ],
    }

    urlpath = request.url.path
    if root_path := request.app.root_path:
        urlpath = re.sub(r"^" + root_path, "", urlpath)
    crumbs = []
    baseurl = str(request.base_url).rstrip("/")

    crumbpath = str(baseurl)
    for crumb in urlpath.split("/"):
        crumbpath = crumbpath.rstrip("/")
        part = crumb
        if part is None or part == "":
            part = "Home"
        crumbpath += f"/{crumb}"
        crumbs.append({"url": crumbpath.rstrip("/"), "part": part.capitalize()})

    return templates.TemplateResponse(
        request,
        name="landing.html",
        context={
            "request": request,
            "response": data,
            "template": {
                "api_root": baseurl,
                "params": request.query_params,
                "title": "TiTiler-PgSTAC",
            },
            "crumbs": crumbs,
            "url": str(request.url),
            "baseurl": baseurl,
            "urlpath": str(request.url.path),
            "urlparams": str(request.url.query),
        },
    )


# Add dependencies to routes
if auth_settings.openid_configuration_url and not auth_settings.public_reads:
    oidc_auth = auth.OidcAuth(
        # URL to the OpenID Connect discovery document (https://openid.net/specs/openid-connect-discovery-1_0.html)
        openid_configuration_url=auth_settings.openid_configuration_url,
        openid_configuration_internal_url=auth_settings.openid_configuration_internal_url,
        # Optionally validate the "aud" claim in the JWT
        allowed_jwt_audiences=auth_settings.allowed_jwt_audiences,
        # To render scopes form on Swagger UI's login pop-up, populate with mapping of scopes to descriptions
        oauth2_supported_scopes={},
    )

    restricted_prefixes = ["/searches", "/collections"]
    for route in app.routes:
        if not any(
            route.path.startswith(f"{app.root_path}{prefix}")
            for prefix in restricted_prefixes
        ):
            continue
        oidc_auth.apply_auth_dependencies(route, required_token_scopes=[])<|MERGE_RESOLUTION|>--- conflicted
+++ resolved
@@ -38,20 +38,12 @@
 from titiler.pgstac.reader import PgSTACReader
 
 from . import __version__ as eoapi_raster_version
-<<<<<<< HEAD
-from . import auth, config
-
-logging.getLogger("botocore.credentials").disabled = True
-logging.getLogger("botocore.utils").disabled = True
-logging.getLogger("rio-tiler").setLevel(logging.ERROR)
+from . import auth, config, logs
+
 
 settings = config.ApiSettings()
 auth_settings = auth.AuthSettings()
-=======
-from . import config, logs
-
-settings = config.ApiSettings()
->>>>>>> 481efa56
+
 
 # Logs
 logs.init_logging(
